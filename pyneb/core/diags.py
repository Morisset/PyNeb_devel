""" @module
This module contains the admitted diagnostics.
Diagnostics are stored in a dictionary. Keys are literal descriptions of the diagnostic 
(e.g. '[NI] 5198/5200') and items are tuples including a label ('N1'), an expression for the line ratio ('L(5198)/L(5200)',
and an expression for the uncertainty on the line ratio as a function of the uncertainty on the individual lines ('RMS([E(5200), E(5198)])')

"""
import numpy as np
import pyneb as pn
from pyneb.utils.misc import int_to_roman, parseAtom, parseAtom2
from pyneb.utils.init import BLEND_LIST
from pyneb import config
if config.INSTALLED['ai4neb']:
    from ai4neb import manage_RM

diags_dict = {}

diags_dict['[CIII] 1909/1907'] = ('C3', 'L(1909)/L(1907)', 'RMS([E(1909), E(1907)])')
diags_dict['[NI] 5198/5200'] = ('N1', 'I(3, 1)/I(2, 1)', 'RMS([E(5200), E(5198)])')
diags_dict['[NII] 5755/6548'] = ('N2', 'L(5755)/L(6548)', 'RMS([E(6548), E(5755)])')
diags_dict['[NII] 5755/6584'] = ('N2', 'L(5755)/L(6584)', 'RMS([E(6584), E(5755)])')
diags_dict['[NII] 5755/6584+'] = ('N2', 'L(5755)/(L(6548)+L(6584))', 'RMS([E(6548)*L(6548)/(L(6548)+L(6584)), E(6584)*L(6584)/(L(6584)+L(6548)), E(5755)])')
diags_dict['[NII] 121m/20.5m'] = ('N2', 'L(1214747)/L(2054427)', 'RMS([E(2054427)/E(1214747)])')
diags_dict['[NIII] 1751+/57.4m'] = ('N3', 'B("1751A+")/L(574000)', 'RMS([E(574000), BE("1751A+")])')
#diags_dict[''] = ('N3','L(1749)/L(1752)','RMS([E(1749), E(1752)])')
diags_dict['[OI] 63m/147m'] = ('O1', 'L(632000)/L(1455000)', 'RMS([E(632000), E(1455000)])')
diags_dict['[OI] 5577/6302'] = ('O1', 'L(5577)/L(6300)', 'RMS([E(6300), E(5577)])')
diags_dict['[OI] 5577/6300'] = ('O1', 'L(5577)/L(6300)', 'RMS([E(6300), E(5577)])')
diags_dict['[OI] 5577/6300+'] = ('O1', 'L(5577)/(L(6300)+L(6364))', 'RMS([E(6300)*L(6300)/(L(6300)+L(6364)), E(6364)*L(6364)/(L(6300)+L(6364)), E(5577)])')
diags_dict['[OII] 3726/3729'] = ('O2', 'L(3726)/L(3729)', 'RMS([E(3729), E(3726)])')
#diags_dict['[OII] 3727+/7325+c'] =  ('O2', '(B("3727A+"))/(B("7319A+")+B("7330A+"))',
#            'RMS([BE("7319A+")*B("7319A+")/(B("7319A+")+B("7330A+")), BE("7330A+")*B("7330A+")/(B("7319A+")+B("7330A+")), BE("3727A+")])')
diags_dict['[OII] 3727+/7325+'] = ('O2', '(L(3726)+L(3729))/(B("7319A+")+B("7330A+"))',
              'RMS([E(3726)*L(3726)/(L(3726)+L(3729)), E(3729)*L(3729)/(L(3726)+L(3729)),BE("7319A+")*B("7319A+")/(B("7319A+")+B("7330A+")),BE("7330A+")*B("7330A+")/(B("7319A+")+B("7330A+"))])')
#diags_dict['[OII] 3727+/7325+'] = ('O2', '(L(3726)+L(3729))/(B("7325A+"))', 'RMS([E(3726)*L(3726)/(L(3726)+L(3729)), E(3729)*L(3729)/(L(3726)+L(3729)),BE("7325A+")])')
diags_dict['[OII] 3727+/7325+b'] = ('O2', '(L(3726)+L(3729))/(I(4,2)+I(4,3)+I(5,2)+I(5,3))',
              'RMS([E(3726)*L(3726)/(L(3726)+L(3729)), E(3729)*L(3729)/(L(3726)+L(3729)),BE("7319A+")*B("7319A+")/(B("7319A+")+B("7330A+")),BE("7330A+")*B("7330A+")/(B("7319A+")+B("7330A+"))])')
diags_dict['OII 4649.13/4089.29'] = ('O2r', "S('4649.13')/S('4089.29')", "RMS([SE('4649.13'), SE('4089.29')])")
diags_dict['OII 4649.13/4661.63'] = ('O2r', "S('4649.13')/S('4661.63')", "RMS([SE('4649.13'), SE('4661.63')])")
diags_dict['[OIII] 4363/5007'] = ('O3', 'L(4363)/L(5007)', 'RMS([E(5007), E(4363)])')
diags_dict['[OIII] 4363/5007+'] = ('O3', 'L(4363)/(L(5007)+L(4959))', 'RMS([E(5007)*L(5007)/(L(5007)+L(4959)), E(4959)*L(4959)/(L(5007)+L(4959)), E(4363)])')
diags_dict['[OIII] 5007/88m'] = ('O3', 'L(5007)/L(883000)', 'RMS([E(883000), E(5007)])')
diags_dict['[OIII] 51m/88m'] = ('O3', 'L(518000)/L(883000)', 'RMS([E(883000), E(518000)])')
diags_dict['[OIII] 1666/5007+'] = ('O3', 'L(1666)/(L(5007)+L(4959))', 'RMS([E(5007)*L(5007)/(L(5007)+L(4959)), E(4959)*L(4959)/(L(5007)+L(4959)), E(1666)])')
diags_dict['[OIII] 1666/5007'] = ('O3', 'L(1666)/L(5007)', 'RMS([E(5007), E(1666)])')
diags_dict['[OIII] 1664+/5007'] = ('O3', '(B("1664A+"))/L(5007)', 'RMS([BE("1664A+"), E(5007)])')
diags_dict['[OIII] 1666/4363'] = ('O3', 'L(1666)/L(4363)', 'RMS([E(4363), E(1666)])')
diags_dict['[OIV] 1401/1405'] = ('O4', 'L(1401)/L(1405)', 'RMS([E(1401), E(1405)])')
diags_dict['[OIV] 1400+/25.9m'] = ('O4', 'B("1400A+")/L(259000)', 'RMS([BE("1400A+"), E(259000)])')
diags_dict['[SII] 6731/6716'] = ('S2', 'L(6731)/L(6716)', 'RMS([E(6716), E(6731)])')
diags_dict['[SII] 4069/4076'] = ('S2', 'L(4069)/L(4076)', 'RMS([E(4069), E(4076)])')
diags_dict['[SII] 4072+/6720+'] = ('S2', '(L(4069)+L(4076))/(L(6716)+L(6731))',
              'RMS([E(6716)*L(6716)/(L(6716)+L(6731)), E(6731)*L(6731)/(L(6716)+L(6731)), E(4069)*L(4069)/(L(4069)+L(4076)), E(4076)*L(4076)/(L(4069)+L(4076))])')
diags_dict['[SIII] 18.7m/33.5m'] = ('S3', 'L(187000)/L(335000)', 'RMS([E(335000), E(187000)])')
diags_dict['[SIII] 6312/18.7m'] = ('S3', 'L(6312)/L(187000)', 'RMS([E(187000), E(6312)])')
diags_dict['[SIII] 9069/18.7m'] = ('S3', 'L(9069)/L(187000)', 'RMS([E(187000), E(9069)])')
diags_dict['[SIII] 6312/9200+'] = ('S3', 'L(6312)/(L(9069)+L(9531))', 'RMS([E(9069)*L(9069)/(L(9069)+L(9531)), E(9531)*L(9531)/(L(9069)+L(9531)), E(6312)])')
diags_dict['[SIII] 6312/9069'] = ('S3', 'L(6312)/L(9069)', 'RMS([E(9069), E(6312)])')
diags_dict['[NeIII] 15.6m/36.0m'] = ('Ne3', 'L(156000)/L(360000)', 'RMS([E(156000), E(360000)])')
diags_dict['[NeIII] 3869/15.6m'] = ('Ne3', 'L(3869)/L(156000)', 'RMS([E(156000), E(3869)])')
diags_dict['[NeIII] 3930+/15.6m'] = ('Ne3', '(L(3869)+L(3968))/L(156000)', 'RMS([E(156000), E(3869)*L(3869)/(L(3869)+L(3968)), E(3968)*L(3968)/(L(3869)+L(3968))])')
diags_dict['[NeIII] 3344/3930+'] = ('Ne3', 'L(3343)/(L(3869)+L(3968))', 'RMS([E(3869)*L(3869)/(L(3869)+L(3968)), E(3968)*L(3968)/(L(3869)+L(3968)), E(3343)])')
diags_dict['[NeIII] 3343/3930+'] = ('Ne3', 'L(3343)/(L(3869)+L(3968))', 'RMS([E(3869)*L(3869)/(L(3869)+L(3968)), E(3968)*L(3968)/(L(3869)+L(3968)), E(3343)])')
diags_dict['[NeV] 2973/3370+'] = ('Ne5', 'L(2973)/(L(3426)+L(3346))', 'RMS([E(3426)*L(3426)/(L(3426)+L(3346)), E(3346)*L(3346)/(L(3426)+L(3346)), E(2973)])')
diags_dict['[NeV] 1575/3426'] = ('Ne5', 'L(1575)/L(3426)', 'RMS([E(1575), E(3426)])')
diags_dict['[NeV] 14.3m/24.2m'] = ('Ne5', 'L(143000)/L(242000)', 'RMS([E(143000), E(242000)])')
diags_dict['[NeV] 3426/24.2m'] = ('Ne5', 'L(3426)/L(242000)', 'RMS([E(3426), E(242000)])')
diags_dict['[ClIII] 5538/5518'] = ('Cl3', 'L(5538)/L(5518)', 'RMS([E(5518), E(5538)])')
diags_dict['[ClIV] 5323/7531'] = ('Cl4', 'L(5323)/L(7531)', 'RMS([E(7531), E(5323)])')
diags_dict['[ClIV] 5323/7700+'] = ('Cl4', 'L(5323)/(L(7531)+L(8046))', 'RMS([E(7531)*L(7531)/(L(7531)+L(8046)), E(8046)*L(8046)/(L(7531)+L(8046)), E(5323)])')
diags_dict['[ArIII] (7751+7136)/9m'] = ('Ar3', '(L(7751)+L(7136))/L(90000)', 'RMS([E(90000), E(7751)*L(7751)/(L(7751)+L(7136)), E(7136)*L(7136)/(L(7751)+L(7136))])')
diags_dict['[ArIII] 7136/9m'] = ('Ar3', 'L(7136)/L(90000)', 'RMS([E(90000), E(7136)])')
diags_dict['[ArIII] 5192/7300+'] = ('Ar3', 'L(5192)/(L(7751)+L(7136))', 'RMS([E(7751)*L(7751)/(L(7751)+L(7136)), E(7136)*L(7136)/(L(7751)+L(7136)), E(5192)])')
diags_dict['[ArIII] 5192/7136'] = ('Ar3', 'L(5192)/L(7136)', 'RMS([E(7136), E(5192)])')
diags_dict['[ArIII] 9.0m/21.8m'] = ('Ar3', 'L(89897)/L(218000)', 'RMS([E(89897), E(218000)])')
diags_dict['[ArIV] 4740/4711'] = ('Ar4', 'L(4740)/L(4711)', 'RMS([E(4711), E(4740)])')
diags_dict['[ArIV] 2860+/4720+'] = ('Ar4', '(L(2854)+L(2868))/(L(4711)+L(4740))',
              'RMS([E(4711)*L(4711)/(L(4711)+L(4740)), E(4740)*L(4740)/(L(4711)+L(4740)), E(2854)*L(2854)/(L(2854)+L(2868)), E(2868)*L(2854)/(L(2854)+L(2868))])')
diags_dict['[ArIV] 7230+/4720+'] = ('Ar4', '(L(7170)+L(7263))/(L(4711)+L(4740))',
              'RMS([E(4711)*L(4711)/(L(4711)+L(4740)), E(4740)*L(4740)/(L(4711)+L(4740)), E(7170)*L(7170)/(L(7170)+L(7263)), E(7263)*L(7263)/(L(7170)+L(7263))])')
diags_dict['[ArV] 4626/6600+'] = ('Ar5', 'L(4626)/(L(6435)+L(7005))', 'RMS([E(6435)*L(6435)/(L(6435)+L(7005)), E(7005)*L(7005)/(L(6435)+L(7005)), E(4626)])')

diags_dict['[FeIII] 5270/4987'] = ('Fe3', 'L(5270)/L(4987)', 'RMS([E(5270), E(4987)])')
diags_dict['[FeIII] 5270/4925'] = ('Fe3', 'L(5270)/L(4925)', 'RMS([E(5270), E(4925)])')
diags_dict['[FeIII] 5270/4881'] = ('Fe3', 'L(5270)/L(4881)', 'RMS([E(5270), E(4881)])')
diags_dict['[FeIII] 5270/5011'] = ('Fe3', 'L(5270)/L(5011)', 'RMS([E(5270), E(5011)])')
diags_dict['[FeIII] 5270/4931'] = ('Fe3', 'L(5270)/L(4931)', 'RMS([E(5270), E(4931)])')
diags_dict['[FeIII] 5270/4659'] = ('Fe3', 'L(5270)/L(4659)', 'RMS([E(5270), E(4659)])')
diags_dict['[FeIII] 5270/4701'] = ('Fe3', 'L(5270)/L(4701)', 'RMS([E(5270), E(4701)])')
diags_dict['[FeIII] 5270/4734'] = ('Fe3', 'L(5270)/L(4734)', 'RMS([E(5270), E(4734)])')
diags_dict['[FeIII] 5270/4009'] = ('Fe3', 'L(5270)/L(4009)', 'RMS([E(5270), E(4009)])')
diags_dict['[FeIII] 4987/4925'] = ('Fe3', 'L(4987)/L(4925)', 'RMS([E(4987), E(4925)])')
diags_dict['[FeIII] 4987/4881'] = ('Fe3', 'L(4987)/L(4881)', 'RMS([E(4987), E(4881)])')
diags_dict['[FeIII] 4987/5011'] = ('Fe3', 'L(4987)/L(5011)', 'RMS([E(4987), E(5011)])')
diags_dict['[FeIII] 4987/4931'] = ('Fe3', 'L(4987)/L(4931)', 'RMS([E(4987), E(4931)])')
diags_dict['[FeIII] 4987/4659'] = ('Fe3', 'L(4987)/L(4659)', 'RMS([E(4987), E(4659)])')
diags_dict['[FeIII] 4987/4701'] = ('Fe3', 'L(4987)/L(4701)', 'RMS([E(4987), E(4701)])')
diags_dict['[FeIII] 4987/4734'] = ('Fe3', 'L(4987)/L(4734)', 'RMS([E(4987), E(4734)])')
diags_dict['[FeIII] 4987/4009'] = ('Fe3', 'L(4987)/L(4009)', 'RMS([E(4987), E(4009)])')
diags_dict['[FeIII] 4925/4881'] = ('Fe3', 'L(4925)/L(4881)', 'RMS([E(4925), E(4881)])')
diags_dict['[FeIII] 4925/5011'] = ('Fe3', 'L(4925)/L(5011)', 'RMS([E(4925), E(5011)])')
diags_dict['[FeIII] 4925/4931'] = ('Fe3', 'L(4925)/L(4931)', 'RMS([E(4925), E(4931)])')
diags_dict['[FeIII] 4925/4659'] = ('Fe3', 'L(4925)/L(4659)', 'RMS([E(4925), E(4659)])')
diags_dict['[FeIII] 4925/4701'] = ('Fe3', 'L(4925)/L(4701)', 'RMS([E(4925), E(4701)])')
diags_dict['[FeIII] 4925/4734'] = ('Fe3', 'L(4925)/L(4734)', 'RMS([E(4925), E(4734)])')
diags_dict['[FeIII] 4925/4009'] = ('Fe3', 'L(4925)/L(4009)', 'RMS([E(4925), E(4009)])')
diags_dict['[FeIII] 4881/5011'] = ('Fe3', 'L(4881)/L(5011)', 'RMS([E(4881), E(5011)])')
diags_dict['[FeIII] 4881/4931'] = ('Fe3', 'L(4881)/L(4931)', 'RMS([E(4881), E(4931)])')
diags_dict['[FeIII] 4881/4659'] = ('Fe3', 'L(4881)/L(4659)', 'RMS([E(4881), E(4659)])')
diags_dict['[FeIII] 4881/4701'] = ('Fe3', 'L(4881)/L(4701)', 'RMS([E(4881), E(4701)])')
diags_dict['[FeIII] 4881/4734'] = ('Fe3', 'L(4881)/L(4734)', 'RMS([E(4881), E(4734)])')
diags_dict['[FeIII] 4881/4009'] = ('Fe3', 'L(4881)/L(4009)', 'RMS([E(4881), E(4009)])')
diags_dict['[FeIII] 5011/4931'] = ('Fe3', 'L(5011)/L(4931)', 'RMS([E(5011), E(4931)])')
diags_dict['[FeIII] 5011/4659'] = ('Fe3', 'L(5011)/L(4659)', 'RMS([E(5011), E(4659)])')
diags_dict['[FeIII] 5011/4701'] = ('Fe3', 'L(5011)/L(4701)', 'RMS([E(5011), E(4701)])')
diags_dict['[FeIII] 5011/4734'] = ('Fe3', 'L(5011)/L(4734)', 'RMS([E(5011), E(4734)])')
diags_dict['[FeIII] 5011/4009'] = ('Fe3', 'L(5011)/L(4009)', 'RMS([E(5011), E(4009)])')
diags_dict['[FeIII] 4931/4659'] = ('Fe3', 'L(4931)/L(4659)', 'RMS([E(4931), E(4659)])')
diags_dict['[FeIII] 4931/4701'] = ('Fe3', 'L(4931)/L(4701)', 'RMS([E(4931), E(4701)])')
diags_dict['[FeIII] 4931/4734'] = ('Fe3', 'L(4931)/L(4734)', 'RMS([E(4931), E(4734)])')
diags_dict['[FeIII] 4931/4009'] = ('Fe3', 'L(4931)/L(4009)', 'RMS([E(4931), E(4009)])')
diags_dict['[FeIII] 4659/4701'] = ('Fe3', 'L(4659)/L(4701)', 'RMS([E(4659), E(4701)])')
diags_dict['[FeIII] 4659/4734'] = ('Fe3', 'L(4659)/L(4734)', 'RMS([E(4659), E(4734)])')
diags_dict['[FeIII] 4659/4009'] = ('Fe3', 'L(4659)/L(4009)', 'RMS([E(4659), E(4009)])')
diags_dict['[FeIII] 4701/4734'] = ('Fe3', 'L(4701)/L(4734)', 'RMS([E(4701), E(4734)])')
diags_dict['[FeIII] 4701/4009'] = ('Fe3', 'L(4701)/L(4009)', 'RMS([E(4701), E(4009)])')
diags_dict['[FeIII] 4734/4009'] = ('Fe3', 'L(4734)/L(4009)', 'RMS([E(4734), E(4009)])')
# To be checked:
# 4989 is to be changed into 4987, but what about 4987?
# which is the relationship between the 3 lines in the numerator?
# is the error right?
# diags_dict['[FeIII] 4659+/4987+'] = ('Fe3', '(L(4659)+L(4734)+L(4009))/(L(4987)+L(4989))', 'RMS([E(4659), E(4987)])')
diags_dict['[NiIII] 6000/7890'] = ('Ni3', 'L(6000)/L(7890)', 'RMS([E(6000), E(7890)])')
diags_dict['[NiIII] 6401/7890'] = ('Ni3', 'L(6401)/L(7890)', 'RMS([E(6401), E(7890)])')
diags_dict['[NiIII] 6534/7890'] = ('Ni3', 'L(6534)/L(7890)', 'RMS([E(6534), E(7890)])')
diags_dict['[NiIII] 6682/7890'] = ('Ni3', 'L(6682)/L(7890)', 'RMS([E(6682), E(7890)])')
diags_dict['[NiIII] 6797/7890'] = ('Ni3', 'L(6797)/L(7890)', 'RMS([E(6797), E(7890)])')
diags_dict['[NiIII] 6946/7890'] = ('Ni3', 'L(6946)/L(7890)', 'RMS([E(6946), E(7890)])')
diags_dict['[NiIII] 6000/8500'] = ('Ni3', 'L(6000)/L(8500)', 'RMS([E(6000), E(8500)])')
diags_dict['[NiIII] 6401/8500'] = ('Ni3', 'L(6401)/L(8500)', 'RMS([E(6401), E(8500)])')
diags_dict['[NiIII] 6534/8500'] = ('Ni3', 'L(6534)/L(8500)', 'RMS([E(6534), E(8500)])')
diags_dict['[NiIII] 6682/8500'] = ('Ni3', 'L(6682)/L(8500)', 'RMS([E(6682), E(8500)])')
diags_dict['[NiIII] 6797/8500'] = ('Ni3', 'L(6797)/L(8500)', 'RMS([E(6797), E(8500)])')
diags_dict['[NiIII] 6946/8500'] = ('Ni3', 'L(6946)/L(8500)', 'RMS([E(6946), E(8500)])')
diags_dict['[NiIII] 6000/7125'] = ('Ni3', 'L(6000)/L(7125)', 'RMS([E(6000), E(7125)])')
diags_dict['[NiIII] 6401/7125'] = ('Ni3', 'L(6401)/L(7125)', 'RMS([E(6401), E(7125)])')
diags_dict['[NiIII] 6534/7125'] = ('Ni3', 'L(6534)/L(7125)', 'RMS([E(6534), E(7125)])')
diags_dict['[NiIII] 6682/7125'] = ('Ni3', 'L(6682)/L(7125)', 'RMS([E(6682), E(7125)])')
diags_dict['[NiIII] 6797/7125'] = ('Ni3', 'L(6797)/L(7125)', 'RMS([E(6797), E(7125)])')
diags_dict['[NiIII] 6946/7125'] = ('Ni3', 'L(6946)/L(7125)', 'RMS([E(6946), E(7125)])')
diags_dict['[NiIII] 6000/6401'] = ('Ni3', 'L(6000)/L(6401)', 'RMS([E(6000), E(6401)])')
diags_dict['[NiIII] 6534/6401'] = ('Ni3', 'L(6534)/L(6401)', 'RMS([E(6534), E(6401)])')
diags_dict['[NiIII] 6946/6401'] = ('Ni3', 'L(6946)/L(6401)', 'RMS([E(6946), E(6401)])')
diags_dict['[NiIII] 6000/6797'] = ('Ni3', 'L(6000)/L(6797)', 'RMS([E(6000), E(6797)])')
diags_dict['[NiIII] 6534/6797'] = ('Ni3', 'L(6534)/L(6797)', 'RMS([E(6534), E(6797)])')
diags_dict['[NiIII] 6946/6797'] = ('Ni3', 'L(6946)/L(6797)', 'RMS([E(6946), E(6797)])')
diags_dict['[NiIII] 6000/6682'] = ('Ni3', 'L(6000)/L(6682)', 'RMS([E(6000), E(6682)])')
diags_dict['[NiIII] 6534/6682'] = ('Ni3', 'L(6534)/L(6682)', 'RMS([E(6534), E(6682)])')
diags_dict['[NiIII] 6946/6682'] = ('Ni3', 'L(6946)/L(6682)', 'RMS([E(6946), E(6682)])')

class Diagnostics(object):
    """
    Diagnostics is the class used to manage the diagnostics and to computed physical conditions 
        (electron temperatures and densities) from them. 
    It is also the class that plots the diagnostic Te-Ne diagrams.

    """    
    def __init__(self, addAll:bool=False, OmegaInterp:str='Cheb', NLevels=None):
        """
        Diagnostics constructor
        
        Parameters:
            addAll: Switch to include all defined diagnostics
            OmegaInterp: Parameter sent to Atom 
                
                **Options:**
                    
                * 'Cheb'
                * 'linear'
            NLevels: 
            
        """
        self.log_ = pn.log_ 
        self.calling = 'Diagnostics'
        ##            
        # @var diags
        # The dictionary containing the diagnostics
        self.diags = {}
        ##
        # @var atomDict
        # The dictionary containing the atoms used for the diagnostics        
        self.atomDict = {}
        self.OmegaInterp = OmegaInterp
        self.NLevels = NLevels
        if addAll:
            self.addAll()
        self.ANN_n_tem=30
        self.ANN_n_den=30
        self.ANN_inst_kwargs = {'RM_type' : 'SK_ANN', 
                                'verbose' : False, 
                                'scaling' : True,
                                'use_log' : True,
                                'random_seed' : None
                                }
        self.ANN_init_kwargs = {'solver' : 'lbfgs', 
                                'activation' : 'tanh', 
                                'hidden_layer_sizes' : (10, 30, 10), 
                                'max_iter' : 20000
                                }


    def getDiagFromLabel(self, label):
        """
        Parameters:
            label(str): a diagnostic label 
            
        Returns:
            Return the definition of a diagnostic (the 3 or 4 elements tuple)
        
        **Usage:**
            
            diags.getDiagFromLabel('[NII] 5755/6548') 
        """
        if label in self.diags:
            return self.diags[label]
        else:
            self.log_.warn('{0} not in diagnostic'.format(label), calling=self.calling)
            return None

        
    def getDiags(self):
        """Return the definitions (tuples) of all the diagnostics defined in the Object.
        """
        return [self.getDiagFromLabel(label) for label in self.diags]

            
    def getDiagLabels(self):
        """Return the labels of all the diagnostics defined in the Object"""
        return self.diags.keys()    

    
    def getAllDiags(self):
        """Return the definitions (tuples) of all the possible diagnostics.
        
        Returns:
            (tuples): All possible diagnostics.
        """
        return diags_dict

            
    def getAllDiagLabels(self):
        """Return the labels of all the possible diagnostics.
        """
        return diags_dict.keys()    

    
    def getUniqueAtoms(self):
        """Return a numpy.ndarray of the ions needed by the diagnostics. Unique is applied to the list before returning.
        
        Returns:
            (np.ndarray): Ions needed by the diagnostics
        """
        return np.unique([self.diags[d][0] for d in self.diags if self.diags[d] is not None])
    
    
    def addDiag(self, label=None, diag_tuple=None, atom=None, wave_range=None):
        """Add diagnostics to the list of available diagnostics.
        
        It can either be one of the built-in diagnostics,
        a new, user-defined one, or a subset of the built-in diagnostics corresponding to a given atom or wavelength.
        
        Parameters:
            label  (str) or (list): A string or a list of strings describing the diagnostic
                
                **Example:**
                   
                   - '[OIII] 4363/5007'
                   
                If it is not a key of diags_dict (a diagnostic define by PyNeb), diag_tuple must also be specified
                
            diag_tuple   a 3 elements tuple containing:
                           + the atom, e.g. 'Ar5'
                           + the algebraic description of the diagnostic, in terms of line wavelengths or blends or levels, 
                             e.g. '(L(6435)+L(7006))/L(4626)'
                           + the algebraic description of the error, e.g. 
                             'RMS([E(6435)*L(6435)/(L(6435)+L(7006)), E(7006)*L(7006)/(L(6435)+L(7006)), E(4626)])'
            atom (str): The selected atom.
                
                **Example:**
                    
                - 'O3'
                    
            wave_range: the selected wavelength range
            
        
        **Usage:**
            ```python
            diags.addDiag('[OIII] 4363/5007')
            ```
            
            ```python
            diags.addDiag('[OIII] 5007/51m', ('O3', 'L(5007)/L(51800)', 'RMS([E(51800), E(5007)])'))
            ```
            
            ```python
            diags.addDiag(atom='O3')
            ```
            
            ```python
            diags.addDiag(wave_range=[4000, 6000])
            ```

        """
        if type(label) is list:
            for lab in label:
                self.addDiag(lab)
        elif label in self.diags:
            self.log_.warn('{0} already in diagnostic'.format(label), calling=self.calling)
        elif label in diags_dict:
            self.log_.message('Adding diag {0}'.format(label), calling=self.calling)
            self.diags[label] = diags_dict[label]
            atom = diags_dict[label][0]
        elif type(diag_tuple) is tuple:
            if len(diag_tuple) == 3:    
                self.diags[label] = diag_tuple
                atom = diag_tuple[0]
            else:
                self.log_.error('{0} is not in the list of diagnostics. The parameter diag_tuple must be a 3-elements tuple describing the diagnostic'.format(label), calling=self.calling + '.addDiag')
        elif atom is not None:
            for label in diags_dict:
                if diags_dict[label][0] == atom:
                    self.addDiag(label)
#                    if atom not in self.atomDict:
#                        self.atomDict[atom] = pn.Atom(parseAtom(atom)[0], parseAtom(atom)[1])
        elif wave_range is not None:
# To be done: add the possibility to use several independent ranges. The following bit does the trick, but
# only if all the wavelengths of a diagnostic are included in the same range
#            if type(wave_range[0]) is list:
#                for subrange in wave_range:
#                    self.addDiag(label, diag_tuple, atom, subrange)
                 
            for label in diags_dict:
                expr = diags_dict[label][1]
                waves = []
                wave = ''
                in_wave = False
                for i in expr:
                    if i.isdigit():
                        wave = wave + i
                        in_wave = True
                    elif (i == 'm'):
                        if in_wave == True:
                            waves.append(int(wave) * 10000.)
                            in_wave = False
                            wave = ''
                    else:
                        if in_wave == True:
                            waves.append(int(wave))
                            in_wave = False
                            wave = ''
                if (min(waves) > min(wave_range)) and (max(waves) < max(wave_range)):
                    self.addDiag(label)
        else:
            self.log_.error('Bad syntax. You must either give the label of an existing diagnostic, or the label and the tuple of a new one,' + 
                            'or an ion, or a wave range. label={0}, diag_tuple={1}, atom={2}, wave_range={3}'.format(label, diag_tuple, atom, wave_range),
                            calling=self.calling + '.addDiag')
        if atom not in self.atomDict and (type(label) is not list):
            this_atom, this_spec, this_rec = parseAtom2(atom)
            if this_rec == '':
                self.atomDict[atom] = pn.Atom(this_atom, this_spec, NLevels=self.NLevels)
            elif this_rec == 'r':
                self.atomDict[atom] = pn.RecAtom(this_atom, this_spec)
               
               
    def addAll(self):
        """Insert all the possible diagnostics in the Object"""
        for label in diags_dict:
            self.addDiag(label)
            
            
    def delDiag(self, label=None):
        """
        Remove a diagnostic, based on its label.
        
        Parameters:
            label (str): The label of the diagnostic ('all': removes all the diagnostics)

        """
        if label == 'all':
            for item in self.diags:
                self.delDiag(item)
        elif label in self.diags:
            del self.diags[label]
        else:
            self.log_.warn('{0} not in diagnostic, cannot be removed'.format(label), calling=self.calling)
    
    
    def addDiagsFromObs(self, obs):
        """Add all the possible diagnostics that can be computed from an Observation object
            
        Parameters:
            obs : An Observation object
            
        **Usage:**
        
            diags.addDiagsFromObs(obs)
        """
        
        if not isinstance(obs, pn.Observation):
            pn.log_.error('The argument must be an Observation object', calling=self.calling + 'addDiagsFromObs')
        old_level = pn.log_.level
        def I(i, j):
            wave = atom.wave_Ang[i - 1, j - 1]
            corrIntens = obs.getLine(sym, spec, wave).corrIntens
            return corrIntens
        def L(wave):
            corrIntens = obs.getLine(sym, spec, wave).corrIntens
            return corrIntens
        def B(label):
            full_label = atom + '_' + label
            corrIntens = obs.getLine(label=full_label).corrIntens
            return corrIntens
        def S(label):
            full_label = atom + '_' + label + 'A'
            corrIntens = obs.getLine(label=full_label).corrIntens
            return corrIntens
            
        for label in diags_dict:
            atom, diag_expression, error = diags_dict[label]
            sym, spec, rec = parseAtom2(atom)
            if label == '[OII] 3727+/7325+c':
                try:
                    diag_value = eval(diag_expression)
                except Exception as ex:
                    pn.log_.level = old_level
                    pn.log_.debug('Diag not valid {} {}'.format(label, diag_expression))
            try:
                pn.log_.level = 1
                diag_value = eval(diag_expression)
                pn.log_.level = old_level
                if atom not in self.atomDict:
                    if rec == 'r':
                        self.atomDict[atom] = pn.RecAtom(atom=sym+spec)
                    else:
                        self.atomDict[atom] = pn.Atom(atom=atom, NLevels=self.NLevels)
                self.addDiag(label)
            except Exception as ex:
                pn.log_.level = old_level
                pn.log_.debug('Diag not valid {} {}'.format(label, diag_expression))
                
    
    def setAtoms(self, atom_dic):
        """Define the dictionary containing the atoms used for the diagnostics.
        
        A dictionary of atom instantiations refereed by atom strings, for 
        
        Parameters:
        
            atom_dic : a dictionary of Atom instances, indexed by atom strings.
                    **Example:**
        
                        {'O3': pn.Atom('O', 3)}
        
        """
        if type(atom_dic) != type({}):
            self.log_.error('the parameter must be a dictionary.', calling=self.calling + '.setAtoms')
            return None
        for atom in atom_dic:
            if not isinstance(atom_dic[atom], pn.Atom) and not isinstance(atom_dic[atom], pn.RecAtom):
                self.log_.error('the parameter must be a dictionary of Atom.', calling=self.calling + '.setAtoms')
                return None
        self.atomDict = atom_dic
    
    
    def addClabel(self, label, clabel):
        """Add an alternative label to a diagnostic that can be used when plotting diagnostic diagrams.
        
        Parameters:
            label (str):
            clabel (str):
        
        """
        if label in self.diags:
            self.diags[label] = (self.diags[label][0], self.diags[label][1], self.diags[label][2], clabel)
        else:
            pn.log_.warn('Try to add clabel in undefined label {0}'.format(label), calling=self.calling)
    
    
<<<<<<< HEAD
    def plot(self, emis_grids, obs, quad=True, i_obs=None, alpha=0.3, ax=None, error_band=True):
        """PLotting tool to generate Te-Ne diagrams.
    
=======
    def plot(self, emis_grids, obs, quad=True, i_obs=None, alpha=0.3, ax=None, error_band=True,
             return_CS=False, 
             col_dic={'C':'cyan', 'N':'blue', 'O':'green', 'Ne':'magenta',
                      'Ar':'red', 'Cl':'magenta', 'S':'black', 'Fe':'blue'},):
        """
        PLotting tool to generate Te-Ne diagrams.
        
        Usage:
            diags.plot(emisgrids, obs, i_obs=3)
            
>>>>>>> 56bad012
        Parameters:
            emis_grids:    A dictionary of EmisGrid objects refereed by their atom strings (e.g. 'O3')
                            This can for example be the output of pn.getEmisGridDict()
            obs:           A pn.Observation object that is supposed to contain the line intensities
                            used for the plot (corrected intensities).
            quad:          If True (default) the sum of the error is quadratic,otherwise is linear.
            i_obs:         reference for the observation to be plotted, in case there is more than one
                            in the obs object
<<<<<<< HEAD
            alpha:         Transparency for the error bands in the plot
            error_band:    Boolean: plot [default] an error band
            
        **Usage:**
=======
            - alpha         Transparency for the error bands in the plot
            - error_band    Boolean: plot [default] an error band
            - return_CS     [False] If True, return a list of the contour plots
            - col_dic       Colors for the different ions.
>>>>>>> 56bad012
            
            diags.plot(emisgrids, obs, i_obs=3)
        """
        if not pn.config.INSTALLED['plt']: 
            pn.log_.error('Matplotlib not available, no plot', calling=self.calling + '.plot')
            return None
        else:
            import matplotlib.pyplot as plt
        if type(emis_grids) != type({}):
            self.log_.error('the first parameter must be a dictionary', calling=self.calling + '.plot')
            return None
        for em in emis_grids:
            if not isinstance(emis_grids[em], pn.EmisGrid):
                self.log_.error('the first parameter must be a dictionary of EmisGrid', calling=self.calling + '.plot')
                return None
        if not isinstance(obs, pn.Observation):
            self.log_.error('the second parameter must be an Observation', calling=self.calling + '.plot')
            return None
        if (i_obs is None) and (obs.n_obs != 1):
            self.log_.error('i_obs must be specified when obs is multiple. try i_obs=0', calling=self.calling)
            return None
        if ax is None:
            f, ax = plt.subplots()
        else:
            f = plt.gcf()
        X = np.log10(emis_grids[list(emis_grids.keys())[0]].den2D)
        Y = emis_grids[list(emis_grids.keys())[0]].tem2D
        CSs = []
        for label in self.diags:
            self.log_.message('plotting {0}'.format(label), calling=self.calling)
            diag = self.diags[label]
            atom = diag[0]
            def I(i, j):
                return emis_grids[atom].getGrid(lev_i=i, lev_j=j)
            def L(wave):
                return emis_grids[atom].getGrid(wave=wave)
            def S(label):
                return emis_grids[atom].getGrid(label=label)
            def B(label, I=I, L=L):
                full_label = atom + '_' + label
                if full_label in BLEND_LIST:
                    to_eval = BLEND_LIST[full_label]
                else:
                    self.log_.warn('{0} not in BLEND_LIST'.format(full_label), calling=self.calling)
                    return None
                return eval(to_eval)
            diag_map = eval(diag[1])
            try:
                diag_map = eval(diag[1])
            except:
                diag_map = None
                self.log_.warn('diag {0} {1} not used'.format(diag[0], diag[1]), calling=self.calling)
            if diag_map is not None:
                sym, spec, rec = parseAtom2(atom)
                def I(i, j):
                    wave = emis_grids[atom].atom.wave_Ang[i - 1, j - 1]
                    corrIntens = obs.getLine(sym, spec, wave).corrIntens
                    if i_obs is None:
                        return corrIntens
                    else:
                        return corrIntens[i_obs]
                def L(wave):
                    corrIntens = obs.getLine(sym, spec, wave).corrIntens
                    if i_obs is None:
                        return corrIntens
                    else:
                        return corrIntens[i_obs]
                def S(label):
                    full_label = atom + '_' + label + 'A'
                    corrIntens = obs.getLine(label=full_label).corrIntens
                    if i_obs is None:
                        return corrIntens
                    else:
                        return corrIntens[i_obs]                    
                def B(label):
                    full_label = atom + '_' + label
                    corrIntens = obs.getLine(label=full_label).corrIntens
                    if i_obs is None:
                        return corrIntens
                    else:
                        return corrIntens[i_obs]
                try:
                    ee = eval(diag[1])
                    if type(ee) == np.float64:
                        diag_value = ee
                    else:
                        diag_value = ee[0]
                except:
                    #print(ee, type(ee))
                    diag_value = None
                    self.log_.warn('A line in diagnostic {0} of {1}{2} is missing'.format(diag[1], sym, spec),
                                   calling=self.calling)
                if diag_value is not None and not np.isnan(diag_value) and not np.isinf(diag_value):
                    def E(wave):
                        err = obs.getLine(sym, spec, wave).corrError
                        if i_obs is None:
                            return err
                        else:
                            return err[i_obs]
                    def BE(label):
                        full_label = atom + '_' + label
                        err = obs.getLine(label=full_label).corrError
                        if i_obs is None:
                            return err
                        else:
                            return err[i_obs]
                    def SE(label):
                        full_label = atom + '_' + label + 'A'
                        err = obs.getLine(label=full_label).corrError
                        if i_obs is None:
                            return err
                        else:
                            return err[i_obs]                        
                    if quad is True:
                        RMS = lambda err: np.sqrt((np.asarray(err) ** 2.).sum())
                    else:
                        RMS = lambda err: (np.asarray(err)).sum() 
                    tol_value = eval(diag[2])
                    if sym in col_dic:
                        col = col_dic[sym]
                    else:
                        col = 'black'
                    style_dic = {'1':'-', '2':'--', '3':':', '4':'-.', '5':'-', '6':'--'}
                    style = style_dic[spec]
                    if tol_value > 0. and error_band:
                        levels = [(1 - tol_value) * diag_value, (1 + tol_value) * diag_value]
                        if levels[0] < levels[1]:
                            #pn.log_.debug('{} levels {}'.format(label, levels), calling=self.calling)
                            CS = ax.contourf(X, Y, diag_map, levels=levels, alpha=alpha, colors=col)
                            CSs.append(CS)
                    CS = ax.contour(X, Y, diag_map, levels=[diag_value], colors=col, linestyles=style)
                    CSs.append(CS)
                    try:
                        ax.set_xlabel(r'log(n$_{\rm e}$) [cm$^{-3}$]')
                        ax.set_ylabel(r'T$_{\rm e}$ [K]')
                        if len(diag) >= 4:
                            fmt = diag[3]
                        else:
                            fmt = '[{0}{1}]'.format(sym, int_to_roman(int(spec)))
                        ax.clabel(CS, inline=True, fmt=fmt, fontsize=15, colors=col)
                        if type(diag_value) is np.ndarray:
                            diag_value = diag_value[0]
                        self.log_.message('plotted {0}: {1} = {2:.2} with error of {3:.2} %'.format(fmt, label, diag_value, tol_value * 100),
                                          calling=self.calling)
                    except:
                        self.log_.message('NOT plotted {0} {1}'.format(fmt, label),
                                          calling=self.calling)
            
        if return_CS:
            return CSs
        
    def getCrossTemDen(self, diag_tem, diag_den, value_tem=None, value_den=None, obs=None, i_obs=None,
                       guess_tem=10000, tol_tem=1., tol_den=1., max_iter=5, maxError=1e-3,
                       start_tem= -1, end_tem= -1, start_den= -1, end_den= -1, use_ANN=False, 
                       limit_res=False, ANN=None):
        """
        Cross-converge the temperature and density derived from two sensitive line ratios, by inputting the quantity 
        derived with one line ratio into the other and then iterating.
        The temperature- and density-sensitive ratios can be input directly or as an Observation object
    
        Parameters:
    
<<<<<<< HEAD
            diag_tem:   temperature-sensitive diagnostic line ratio
            diag_den:   density-sensitive diagnostic line ratio
            value_tem:  value of the temperature-sensitive diagnostic
            value_den:  value of the density-sensitive diagnostic
            obs:        np.Observation object. Values for observed temperature and density diagnostics are
                            taken from it if value_tem and value_den are None
            i_obs:      index of the observations to be used from obs. 
                            If None, all the observations are considered.
                            May be a boolean array
            guess_tem:  temperature assumed in the first iteration, in K
            tol_tem:    tolerance of the temperature result, in %
            tol_den:    tolerance of the density result, in %
            max_iter:   maximum number of iterations to be performed, after which the function will throw a result
            maxError:   maximum error in the calls to getTemDen, in %
            start_tem:, end_tem  lower and upper limit of the explored temperature range 
            start_den:, end_den  lower and upper limit of the explored density range 
            use_ANN:    if True, an Analogic Neural Network will be used for the determination of Te and Ne.
                            manage_RM from mwinai library is used.
                            the hyper_parameters can be set-up with the self.ANN_inst_kwargs and
                            self.ANN_init_kwargs dictionnaries.
                            self.ANN_n_tem=30 and self.ANN_n_den=30 are the number of Te and Ne
                            used to train. May also be changed before calling getCrossTemDen
            limit_res:  in case of using ANN, if limit_res, the tem and den values out of the start_tem, end_tem,
                        start_den, end_den are set to np.nan. Otherwise, extrapolation is allowed.
            ANN:        if string, filename where to read AI4neb ANN. Otherwise, ANN is a manage_RM object.
                        In both casesm the ANN needs to already be trained
=======
        - diag_tem   temperature-sensitive diagnostic line ratio
        - diag_den   density-sensitive diagnostic line ratio
        - value_tem  value of the temperature-sensitive diagnostic
        - value_den  value of the density-sensitive diagnostic
        - obs        np.Observation object. Values for observed temperature and density diagnostics are
                        taken from it if value_tem and value_den are None
        - i_obs      index of the observations to be used from obs. 
                        If None, all the observations are considered.
                        May be a boolean array
        - guess_tem  temperature assumed in the first iteration, in K
        - tol_tem    tolerance of the temperature result, in %
        - tol_den    tolerance of the density result, in %
        - max_iter   maximum number of iterations to be performed, after which the function will throw a result
        - maxError   maximum error in the calls to getTemDen, in %
        - start_tem, end_tem  lower and upper limit of the explored temperature range 
        - start_den, end_den  lower and upper limit of the explored density range 
        - use_ANN    if True, an Analogic Neural Network will be used for the determination of Te and Ne.
                        manage_RM from mwinai library is used.
                        the hyper_parameters can be set-up with the self.ANN_inst_kwargs and
                        self.ANN_init_kwargs dictionnaries.
                        self.ANN_n_tem=30 and self.ANN_n_den=30 are the number of Te and Ne
                        used to train. May also be changed before calling getCrossTemDen
        - limit_res  in case of using ANN, if limit_res, the tem and den values out of the start_tem, end_tem,
                     start_den, end_den are set to np.nan. Otherwise, extrapolation is allowed.
        - ANN        if string, filename where to read AI4neb ANN. Otherwise, ANN is a manage_RM object.
                     In both cases the ANN needs to have already be trained
>>>>>>> 56bad012

    
        **Example:**
            
            tem, den = diags.getCrossTemDen('[OIII] 4363/5007', '[SII] 6731/6716', 0.0050, 1.0, 
                        guess_tem=10000, tol_tem = 1., tol_den = 1., max_iter = 5)

        """
        # TODO:
        # Define a lower/upper density and temperature 
        # to be used in case the diag is pointing to values out of the boundaires
        if diag_tem not in self.diags:
            self.addDiag(diag_tem)
        atom_tem = self.diags[diag_tem][0]
        elem_tem, spec_tem, rec = parseAtom2(atom_tem)
        if atom_tem not in self.atomDict:
            self.atomDict[atom_tem] = pn.Atom(elem_tem, spec_tem, self.OmegaInterp, NLevels=self.NLevels)
        atom_tem = self.atomDict[atom_tem]
        if diag_den not in self.diags:
            self.addDiag(diag_den)
        atom_den = self.diags[diag_den][0]
        elem_den, spec_den, rec = parseAtom2(self.diags[diag_den][0])
        if (atom_den) not in self.atomDict:
            self.atomDict[atom_den] = pn.Atom(elem_den, spec_den, self.OmegaInterp, NLevels=self.NLevels)
        atom_den = self.atomDict[atom_den]
        eval_tem = self.diags[diag_tem][1]
        eval_den = self.diags[diag_den][1]
        calling = 'Diag.getCrossTemDen %s %s' % (diag_tem, diag_den)
        if value_tem is None:
            def L(wave):
                if i_obs is None:
                    return obs.getLine(elem_tem, spec_tem, wave).corrIntens
                else:
                    return obs.getLine(elem_tem, spec_tem, wave).corrIntens[i_obs]
            def I(i, j):
                wave = atom_tem.wave_Ang[i - 1, j - 1]
                if i_obs is None:
                    return obs.getLine(elem_tem, spec_tem, wave).corrIntens
                else:
                    return obs.getLine(elem_tem, spec_tem, wave).corrIntens[i_obs]
            def B(label, I=I, L=L):
                full_label = elem_tem + spec_tem + '_' + label
                if i_obs is None:
                    corrIntens = obs.getLine(label=full_label).corrIntens
                else:
                    corrIntens = obs.getLine(label=full_label).corrIntens[i_obs]
                return corrIntens
            #pn.log_.debug('to eval is {0}'.format(eval_tem), calling=calling + 'TEST')
            try:
                value_tem = eval(eval_tem)
                #pn.log_.debug('to eval = {0}'.format(value_tem), calling=calling + 'TEST')
            except:
                pn.log_.warn('No value for {0} {1}: {2} in obs'.format(elem_tem, spec_tem, diag_tem), calling=calling)
                return None
        else:
            if type(value_tem) == type([]): value_tem = np.asarray(value_tem)
        if value_den is None:
            def L(wave): 
                if i_obs is None:
                    return obs.getLine(elem_den, spec_den, wave).corrIntens
                else:
                    return obs.getLine(elem_den, spec_den, wave).corrIntens[i_obs]
            def I(i, j):
                wave = atom_den.wave_Ang[i - 1, j - 1]
                pn.log_.debug('wave is {0}'.format(wave), calling=calling + 'TEST3')
                if i_obs is None:
                    return obs.getLine(elem_den, spec_den, wave).corrIntens
                else:
                    return obs.getLine(elem_den, spec_den, wave).corrIntens[i_obs]
            def B(label, I=I, L=L):
                full_label = elem_den + spec_den + '_' + label
                if i_obs is None:
                    corrIntens = obs.getLine(label=full_label).corrIntens
                else:
                    corrIntens = obs.getLine(label=full_label).corrIntens[i_obs]
                return corrIntens
            #pn.log_.debug('to eval is {0}'.format(eval_den), calling=calling + ' TEST')
            try:
                value_den = eval(eval_den)
                #pn.log_.debug('to eval = {0}'.format(value_den), calling=calling + ' TEST1')
            except:
                pn.log_.warn('No value for {0} {1}: {2} in obs'.format(elem_den, spec_den, diag_den), calling=calling)
                return None
        else:
            if type(value_den) == type([]): value_den = np.asarray(value_den)
        if use_ANN:
            if not config.INSTALLED['ai4neb']:
                self.log_.error('_getPopulations_ANN cannot be used in absence of ai4neb package',
                              calling=self.calling)
                return None
            if start_tem == -1:
                tem_min = 3000.
            else:
                tem_min = start_tem
            if end_tem == -1:
                tem_max = 20000.
            else:
                tem_max = end_tem
            if start_den == -1:
                den_min = 10.
            else:
                den_min = start_den
            if end_den == -1:
                den_max = 1e6
            else:
                den_max = end_den
            if ANN is None:
                # define emisGrid objects to generate Te-Ne emissionmaps
                tem_EG = pn.EmisGrid(atomObj=atom_tem, 
                                     n_tem=self.ANN_n_tem, n_den=self.ANN_n_den, 
                                     tem_min=tem_min, tem_max=tem_max,
                                     den_min=den_min, den_max=den_max)
                den_EG = pn.EmisGrid(atomObj=atom_den, 
                                     n_tem=self.ANN_n_tem, n_den=self.ANN_n_den, 
                                     tem_min=tem_min, tem_max=tem_max,
                                     den_min=den_min, den_max=den_max)
                # compute emission line ratio maps in the Te-Ne space
                tem_2D = tem_EG.getGrid(to_eval = eval_tem)
                den_2D = den_EG.getGrid(to_eval = eval_den)
                # X is a set of line ratio pairs
                X = np.array((tem_2D.ravel(), den_2D.ravel())).T
                # y is a set of corresponding Te-Ne pairs
                y = np.array((tem_EG.tem2D.ravel()/1e4, np.log10(den_EG.den2D.ravel()))).T
                # Instantiate, init and train the ANN
                self.ANN = manage_RM(X_train=X, y_train=y, **self.ANN_inst_kwargs)
                self.ANN.init_RM(**self.ANN_init_kwargs)
                self.ANN.train_RM()
            else:
                if type(ANN) is str:
                    self.ANN = manage_RM(RM_filename=ANN)
                else:
                    self.ANN = ANN
            # set the test values to the one we are looking for
            shape = value_tem.shape
            self.ANN.set_test(np.array((value_tem.ravel(), value_den.ravel())).T)
            # predict the result and denormalize them
            self.ANN.predict()
            if self.ANN.isfin is None:
                tem = self.ANN.pred[:,0]*1e4
                den = 10**self.ANN.pred[:,1]
            else:
                tem = np.zeros_like(value_tem.ravel()) * -10
                tem[self.ANN.isfin] = self.ANN.pred[:,0]*1e4
                den = np.zeros_like(value_tem.ravel()) * -10
                den[self.ANN.isfin] = 10**self.ANN.pred[:,1]
            tem = np.reshape(tem, shape)
            den = np.reshape(den, shape)
            if limit_res:
                mask = (tem<tem_min) | (tem>tem_max)
                tem[mask] = np.nan
                pn.log_.debug('Removing {} points out of Te range'.format(mask.sum()), calling='getCrossTemDen')
                mask = (den<den_min) | (den>den_max)
                den[mask] = np.nan
                pn.log_.debug('Removing {} points out of Ne range'.format(mask.sum()), calling='getCrossTemDen')
        else:
            den = atom_den.getTemDen(value_den, tem=guess_tem, to_eval=eval_den,
                                     maxError=maxError, start_x=start_den, end_x=end_den)
            
            tem = atom_tem.getTemDen(value_tem, den=den, to_eval=eval_tem,
                                     maxError=maxError, start_x=start_tem, end_x=end_tem)
    #        self.log_.debug('tem: ' + str(tem) + ' den:' + str(den), calling='getCrossTemDen')
            no_conv = np.ones_like(den).astype(bool)
            n_tot = np.asarray(value_tem).size
            for i in np.arange(max_iter):
                if type(tem) == type(1.):
                    tem_old = tem
                else:
                    tem_old = tem.copy()
                if type(den) == type(1.):
                    den_old = den
                else:
                    den_old = den.copy()
                
                if n_tot > 1:
                    den[no_conv] = atom_den.getTemDen(value_den[no_conv], tem=tem_old[no_conv],
                                                      to_eval=eval_den, start_x=start_den, end_x=end_den)
                    tem[no_conv] = atom_tem.getTemDen(value_tem[no_conv], den=den_old[no_conv],
                                                      to_eval=eval_tem, start_x=start_tem, end_x=end_tem)
                else:
                    den = atom_den.getTemDen(value_den, tem=tem_old, to_eval=eval_den, start_x=start_den, end_x=end_den)
                    tem = atom_tem.getTemDen(value_tem, den=den_old, to_eval=eval_tem, start_x=start_tem, end_x=end_tem)
                    
                no_conv = ((abs(den_old - den) / den * 100) > tol_den) | ((abs(tem_old - tem) / tem * 100) > tol_tem)
                if type(no_conv) == type(True):
                    n_no_conv = int(no_conv)
                else:
                    n_no_conv = no_conv.sum()
                
                pn.log_.message('{0} (max={1}): not converged {2} of {3}.'.format(i, max_iter, n_no_conv, n_tot),
                                calling=calling)
                if n_no_conv == 0:
                    return tem, den
            if n_tot == 1:
                tem = np.nan
                den = np.nan
            else:
                tem[no_conv] = np.nan
                den[no_conv] = np.nan
        return tem, den
    
    def getDiagLimits(self, diag):
        """Return the low and high density values for a given diagnostic
        """
        atom = self.atomDict[self.diags[diag][0]]
        to_eval = self.diags[diag][1]
        HDR = atom.getHighDensRatio(to_eval = to_eval)
        LDR = atom.getLowDensRatio(to_eval = to_eval)
        return(np.sort((LDR, HDR)))
    
    def eval_diag(self, label, obs):
        """
        Parameters
        ----------
            label : diagnostic label(e.g. '[OIII] 4363/5007')
                A string of a key included in the self.diags dictionnary.
            obs : an Observation object 
        Returns
        -------
            (np.array): The evaluation of the diagnostic corresponding to the label.

        """
        if label not in self.diags:
            self.log_.error('Unknown diagnostic: {}'.format(label), calling='eval_diag')
        atom, diag_expression, error = self.diags[label]
        sym, spec, rec = parseAtom2(atom)
        def I(i, j):
            wave = atom.wave_Ang[i - 1, j - 1]
            corrIntens = obs.getLine(sym, spec, wave).corrIntens
            return corrIntens
        def L(wave):
            corrIntens = obs.getLine(sym, spec, wave).corrIntens
            return corrIntens
        def B(label):
            full_label = atom + '_' + label
            corrIntens = obs.getLine(label=full_label).corrIntens
            return corrIntens
        def S(label):
            full_label = atom + '_' + label + 'A'
            corrIntens = obs.getLine(label=full_label).corrIntens
            return corrIntens
        diag_value = eval(diag_expression)
        return diag_value    <|MERGE_RESOLUTION|>--- conflicted
+++ resolved
@@ -486,22 +486,12 @@
             pn.log_.warn('Try to add clabel in undefined label {0}'.format(label), calling=self.calling)
     
     
-<<<<<<< HEAD
-    def plot(self, emis_grids, obs, quad=True, i_obs=None, alpha=0.3, ax=None, error_band=True):
-        """PLotting tool to generate Te-Ne diagrams.
-    
-=======
     def plot(self, emis_grids, obs, quad=True, i_obs=None, alpha=0.3, ax=None, error_band=True,
-             return_CS=False, 
+    return_CS=False, 
              col_dic={'C':'cyan', 'N':'blue', 'O':'green', 'Ne':'magenta',
-                      'Ar':'red', 'Cl':'magenta', 'S':'black', 'Fe':'blue'},):
-        """
-        PLotting tool to generate Te-Ne diagrams.
-        
-        Usage:
-            diags.plot(emisgrids, obs, i_obs=3)
-            
->>>>>>> 56bad012
+                      'Ar':'red', 'Cl':'magenta', 'S':'black', 'Fe':'blue'}):
+        """Plotting tool to generate Te-Ne diagrams.
+    
         Parameters:
             emis_grids:    A dictionary of EmisGrid objects refereed by their atom strings (e.g. 'O3')
                             This can for example be the output of pn.getEmisGridDict()
@@ -510,18 +500,12 @@
             quad:          If True (default) the sum of the error is quadratic,otherwise is linear.
             i_obs:         reference for the observation to be plotted, in case there is more than one
                             in the obs object
-<<<<<<< HEAD
             alpha:         Transparency for the error bands in the plot
             error_band:    Boolean: plot [default] an error band
             
+            return_CS     [False] If True, return a list of the contour plots
+            col_dic       Colors for the different ions.            
         **Usage:**
-=======
-            - alpha         Transparency for the error bands in the plot
-            - error_band    Boolean: plot [default] an error band
-            - return_CS     [False] If True, return a list of the contour plots
-            - col_dic       Colors for the different ions.
->>>>>>> 56bad012
-            
             diags.plot(emisgrids, obs, i_obs=3)
         """
         if not pn.config.INSTALLED['plt']: 
@@ -683,7 +667,6 @@
     
         Parameters:
     
-<<<<<<< HEAD
             diag_tem:   temperature-sensitive diagnostic line ratio
             diag_den:   density-sensitive diagnostic line ratio
             value_tem:  value of the temperature-sensitive diagnostic
@@ -710,35 +693,6 @@
                         start_den, end_den are set to np.nan. Otherwise, extrapolation is allowed.
             ANN:        if string, filename where to read AI4neb ANN. Otherwise, ANN is a manage_RM object.
                         In both casesm the ANN needs to already be trained
-=======
-        - diag_tem   temperature-sensitive diagnostic line ratio
-        - diag_den   density-sensitive diagnostic line ratio
-        - value_tem  value of the temperature-sensitive diagnostic
-        - value_den  value of the density-sensitive diagnostic
-        - obs        np.Observation object. Values for observed temperature and density diagnostics are
-                        taken from it if value_tem and value_den are None
-        - i_obs      index of the observations to be used from obs. 
-                        If None, all the observations are considered.
-                        May be a boolean array
-        - guess_tem  temperature assumed in the first iteration, in K
-        - tol_tem    tolerance of the temperature result, in %
-        - tol_den    tolerance of the density result, in %
-        - max_iter   maximum number of iterations to be performed, after which the function will throw a result
-        - maxError   maximum error in the calls to getTemDen, in %
-        - start_tem, end_tem  lower and upper limit of the explored temperature range 
-        - start_den, end_den  lower and upper limit of the explored density range 
-        - use_ANN    if True, an Analogic Neural Network will be used for the determination of Te and Ne.
-                        manage_RM from mwinai library is used.
-                        the hyper_parameters can be set-up with the self.ANN_inst_kwargs and
-                        self.ANN_init_kwargs dictionnaries.
-                        self.ANN_n_tem=30 and self.ANN_n_den=30 are the number of Te and Ne
-                        used to train. May also be changed before calling getCrossTemDen
-        - limit_res  in case of using ANN, if limit_res, the tem and den values out of the start_tem, end_tem,
-                     start_den, end_den are set to np.nan. Otherwise, extrapolation is allowed.
-        - ANN        if string, filename where to read AI4neb ANN. Otherwise, ANN is a manage_RM object.
-                     In both cases the ANN needs to have already be trained
->>>>>>> 56bad012
-
     
         **Example:**
             
