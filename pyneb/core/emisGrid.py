--- conflicted
+++ resolved
@@ -248,7 +248,6 @@
             O3map.plotContours('L(4363)/L(5007)')
         
         Parameters:
-<<<<<<< HEAD
             to_eval:                   algebraic definition of the line ratio to contour-plot
             low_levels: limit levels for the contour. If not set, the limit of the ratio values are used.
             high_levels: limit levels for the contour. If not set, the limit of the ratio values are used.
@@ -257,20 +256,7 @@
             clabels:                   Boolean. Controls if line labels are printed (default: True)
             log_levels:                Boolean. If True (default), the log of the line ratio is used.
             title:                     plot title
-            **kwargs:                  sent to plt.contour
-=======
-            - to_eval                   algebraic definition of the line ratio to contour-plot
-            - low_levels, high_levels   limit levels for the contour. If not set, the limit of the 
-                                        ratio values are used.
-            - n_levels                  number of levels (20 is the default)
-            - levels                    list or tuple of levels [None]
-            - linestyles                used for the contour lines (default: solid line)
-            - clabels                   Boolean. Controls if line labels are printed (default: True)
-            - log_levels                Boolean. If True (default), the log of the line ratio is used.
-            - title                     plot title
-            - **kwargs                  sent to plt.contour
->>>>>>> 56bad012
-            
+            **kwargs:                  sent to plt.contour            
         """ 
         if not config.INSTALLED['plt']:
             log_.error('Matplotlib not available', calling=self.calling)
