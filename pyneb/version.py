<<<<<<< HEAD
__version__ = '1.0.43d'
=======
__version__ = '1.0.43c'
>>>>>>> b9d8e6db
<|MERGE_RESOLUTION|>--- conflicted
+++ resolved
@@ -1,5 +1 @@
-<<<<<<< HEAD
-__version__ = '1.0.43d'
-=======
-__version__ = '1.0.43c'
->>>>>>> b9d8e6db
+__version__ = '1.0.43c'