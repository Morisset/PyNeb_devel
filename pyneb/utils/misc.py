--- conflicted
+++ resolved
@@ -3,7 +3,7 @@
 import sys
 import traceback
 import pyneb as pn
-<<<<<<< HEAD
+
 from scipy.linalg import solve as solve_sc
 from numpy.linalg import solve as solve_np
 """
@@ -26,8 +26,6 @@
     rpy_ok = False
 """
     
-=======
-
 
 if sys.version_info.major < 3:
     def bs(x):
@@ -39,7 +37,6 @@
         elif type(x) is str or type(x) is np.str_:
             return x.encode(encoding='UTF-8')
             
->>>>>>> 1512d27a
 def execution_path(filename):
     return os.path.join(os.path.dirname(sys._getframe(1).f_code.co_filename), filename)
 
