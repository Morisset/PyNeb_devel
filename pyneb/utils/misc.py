--- conflicted
+++ resolved
@@ -7,15 +7,14 @@
 #from scipy.linalg import solve as solve_sc
 from numpy.linalg import solve as solve_np
 
-<<<<<<< HEAD
+
 try:
     import cvxopt
     cvxopt_ok = True
     
 except:
     cvxopt_ok = False
-=======
->>>>>>> 766b78f6
+
 """
 from scipy.sparse.linalg import spsolve as solve_sp
 
@@ -460,16 +459,12 @@
     pivots = np.zeros(n_eq, np.intc)
     results = lapack_lite.dgesv(n_eq, n_rhs, a, n_eq, pivots, b, n_eq, 0)
     return results  
-<<<<<<< HEAD
 """
 
 def solve_cvxopt(a, b):
     A = cvxopt.matrix(a)
     B = cvxopt.matrix(b)
-=======
-"""  
->>>>>>> 766b78f6
-    
+
     return cvxopt.lapack.gesv(A, B)    
     
 """
