#!/usr/bin/env python

# Always prefer setuptools over distutils
from setuptools import setup
# To use a consistent encoding

#from pyneb.version import __version__

setup()
#name='PyNeb', 
#      packages=['pyneb',
#		'pyneb.core',
#		'pyneb.plot',
#		'pyneb.utils',
#		'pyneb.extinction'],
#      package_data={'pyneb':['atomic_data_fits/*.fits',
#			     'atomic_data_fits/*.hdf5',
#			     'atomic_data_fits/old_fits/*.fits',
#			     'atomic_data/*.dat',
#			     'atomic_data/*.func',
#			     'atomic_data/*.txt',
#			     'atomic_data/levels/*.dat',
#                'atomic_data/deprecated/*.dat'],
#                    'pyneb.extinction':['*.txt'],
#                    'pyneb.plot':['level_diagrams/*.png']
#                    }
<<<<<<< HEAD
#    )
=======
#    )
>>>>>>> 7d2dd603
<|MERGE_RESOLUTION|>--- conflicted
+++ resolved
@@ -24,8 +24,4 @@
 #                    'pyneb.extinction':['*.txt'],
 #                    'pyneb.plot':['level_diagrams/*.png']
 #                    }
-<<<<<<< HEAD
-#    )
-=======
-#    )
->>>>>>> 7d2dd603
+#    )