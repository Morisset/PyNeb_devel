--- conflicted
+++ resolved
@@ -6,17 +6,7 @@
 name = "pyneb"
 version = "1.1.24b3"
 requires-python = ">= 3.8"
-<<<<<<< HEAD
-dependencies = [
-"numpy",
-"matplotlib",
-"scipy",
-"h5py",
-"astropy",
-]
-=======
 dynamic = ["dependencies"]
->>>>>>> a07cfa8f
 description = "A Python package for nebular analysis"
 authors = [
     { name = "Christophe Morisset", email = "chris.morisset@gmail.com" },
